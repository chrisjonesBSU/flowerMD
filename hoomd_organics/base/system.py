import warnings
from abc import ABC, abstractmethod
from typing import List

import gsd
import mbuild as mb
import numpy as np
import unyt as u
from gmso.external import from_mbuild, to_gsd_snapshot, to_hoomd_forcefield
from gmso.parameterization import apply

from hoomd_organics.base.molecule import Molecule
from hoomd_organics.utils import (
    FF_Types,
    calculate_box_length,
    check_return_iterable,
    validate_ref_value,
    xml_to_gmso_ff,
)
from hoomd_organics.utils.exceptions import ForceFieldError, MoleculeLoadError


class System(ABC):
    """
    Base class from which other systems inherit.

    System class is used to create a system of molecules and arrange them into
    a box. If a force field is provided, the system will be parameterized.
    Two important properties of the system are `hoomd_snapshot`, which is the
    snapshot of the system in HOOMD format, and `hoomd_forcefield`, which is
    the list of HOOMD forces. These properties will be used to initialize the
    simulation object later.

    System class is used to create a system of molecules and arrange them into
    a box. If a force field is provided, the system will be parameterized.
    Two important properties of the system are `hoomd_snapshot`, which is the
    snapshot of the system in HOOMD format, and `hoomd_forcefield`, which is
    the list of HOOMD forces. These properties will be used to initialize the
    simulation object later.

    Parameters
    ----------
    molecules : hoomd_organics.Molecule or a list of Molecule objects; required
        The molecules to be placed in the system.
    density : float; required
        The desired density of the system (g/cm^3). Used to set the
        target_box attribute. Can be useful when initializing
        systems at low denisty and running a shrink simulation
        to achieve a target density.
    r_cut : float; required
        The cutoff radius for the Lennard-Jones potential.
    force_field : hoomd_organics.ForceField or a list of ForceField objects
                ; optional, default=None
        The force field to be applied to the system for parameterization.
    auto_scale : bool; optional, default=False
        Set to true to use reduced simulation units.
        distance, mass, and energy are scaled by the largest value
        present in the system for each.
    remove_hydrogens : bool; optional, default=False
        Set to true to remove hydrogen atoms from the system.
        The masses and charges of the hydrogens are absorbed into
        the heavy atoms they were bonded to.
    remove_charges : bool; optional, default=False
        Set to true to remove charges from the system.
    scale_charges : bool; optional, default=False
        Set to true to scale charges to net zero.
    base_units : dict; optional, default={}
        Dictionary of base units to use for scaling.
        Dictionary keys are "length", "mass", and "energy". Values should be a
        unyt array of the desired base unit.

    """

    def __init__(
        self,
        molecules,
        density: float,
        r_cut: float,
        force_field=None,
        auto_scale=False,
        remove_hydrogens=False,
        remove_charges=False,
        scale_charges=False,
        base_units=dict(),
    ):
        self._molecules = check_return_iterable(molecules)
        self._force_field = None
        if force_field:
            self._force_field = check_return_iterable(force_field)
        self.density = density
        self.r_cut = r_cut
        self.auto_scale = auto_scale
        self.remove_hydrogens = remove_hydrogens
        self.remove_charges = remove_charges
        self.scale_charges = scale_charges
        self._target_box = None
        self.all_molecules = []
        self._hoomd_snapshot = None
        self._hoomd_forcefield = []
        self._reference_values = base_units
        self._gmso_forcefields_dict = dict()
        # Reference values used when last writing snapshot and forcefields
        self._ff_refs = dict()
        self._snap_refs = dict()
        self.gmso_system = None

        # Collecting all molecules
        self.n_mol_types = 0
        for mol_item in self._molecules:
            if isinstance(mol_item, Molecule):
                if self._force_field:
                    mol_item.assign_mol_name(str(self.n_mol_types))
                self.all_molecules.extend(mol_item.molecules)
                # if ff is provided in Molecule class
                if mol_item.force_field:
                    if mol_item.ff_type == FF_Types.Hoomd:
                        self._hoomd_forcefield.extend(mol_item.force_field)
                    else:
                        self._gmso_forcefields_dict[
                            str(self.n_mol_types)
                        ] = xml_to_gmso_ff(mol_item.force_field)
                self.n_mol_types += 1
            elif isinstance(mol_item, mb.Compound):
                mol_item.name = str(self.n_mol_types)
                self.all_molecules.append(mol_item)
            elif isinstance(mol_item, List):
                for sub_mol in mol_item:
                    if isinstance(sub_mol, mb.Compound):
                        sub_mol.name = str(self.n_mol_types)
                        self.all_molecules.append(sub_mol)
                    else:
                        raise MoleculeLoadError(
                            msg=f"Unsupported compound type {type(sub_mol)}. "
                            f"Supported compound types are: "
                            f"{str(mb.Compound)}"
                        )
                self.n_mol_types += 1

        # Collecting all force-fields only if xml force-field is provided
        if self._force_field:
            for i in range(self.n_mol_types):
                if not self._gmso_forcefields_dict.get(str(i)):
                    if i < len(self._force_field):
                        # if there is a ff for each molecule type
                        ff_index = i
                    else:
                        # if there is only one ff for all molecule types
                        ff_index = 0
                    if getattr(self._force_field[ff_index], "gmso_ff"):
                        self._gmso_forcefields_dict[str(i)] = self._force_field[
                            ff_index
                        ].gmso_ff
                    else:
                        raise ForceFieldError(
                            msg=f"GMSO Force field in "
                            f"{self._force_field[ff_index]} is not "
                            f"provided."
                        )
        self.system = self._build_system()
        self.gmso_system = self._convert_to_gmso()
        if self._force_field:
            self._apply_forcefield()
        if self.remove_hydrogens:
            self._remove_hydrogens()
        self._hoomd_forcefield = (
            self._create_hoomd_forcefield() if self._force_field else []
        )
        self._hoomd_snapshot = self._create_hoomd_snapshot()

    @abstractmethod
    def _build_system(self):
        """Abstract method to arrange molecules into a box."""
        pass

    @property
    def n_molecules(self):
        """Total number of molecules in the system."""
        return len(self.all_molecules)

    @property
    def n_particles(self):
        """Total number of particles in the system."""
        return self.gmso_system.n_sites

    @property
    def mass(self):
        """Total mass of the system in amu."""
        if self.gmso_system:
            return sum(
                float(site.mass.to("amu").value)
                for site in self.gmso_system.sites
            )
        return sum(mol.mass for mol in self.all_molecules)

    @property
    def net_charge(self):
        """Net charge of the system."""
        return sum(
            site.charge if site.charge else 0 for site in self.gmso_system.sites
        )

    @property
    def box(self):
        """The box of the system."""
        return self.system.box

    @property
    def reference_length(self):
        """The reference length and unit of the system.

        If `auto_scale` is set to True, this is the length factor that is used
        to scale the system to reduced units. If `auto_scale` is set to False,
        the default value is 1.0 with the unit of nm.

        """
        return self._reference_values.get("length", None)

    @property
    def reference_mass(self):
        """The reference mass and unit of the system.

        If `auto_scale` is set to True, this is the mass factor that is used
        to scale the system to reduced units. If `auto_scale` is set to False,
        the default value is 1.0 with the unit of amu.

        """
        return self._reference_values.get("mass", None)

    @property
    def reference_energy(self):
        """The reference energy and unit of the system.

        If `auto_scale` is set to True, this is the energy factor that is used
        to scale the system to reduced units. If `auto_scale` is set to False,
        the default value is 1.0 with the unit of kJ/mol.
        """
        return self._reference_values.get("energy", None)

    @property
    def reference_values(self):
        """The reference values of the system in form of a dictionary."""
        return self._reference_values

    @reference_length.setter
    def reference_length(self, length):
        """Set the reference length of the system along with a unit of length.

        Parameters
        ----------
        length : string or unyt.unyt_quantity; required
            The reference length of the system.
            It can be provided in the following forms:
            1) A string with the format of "value unit", for example "1 nm".
            2) A unyt.unyt_quantity object with the correct dimension. For
            example, unyt.unyt_quantity(1, "nm").

        """
        validated_length = validate_ref_value(length, u.dimensions.length)
        self._reference_values["length"] = validated_length

    @reference_energy.setter
    def reference_energy(self, energy):
        """Set the reference energy of the system along with a unit of energy.

        Parameters
        ----------
        energy : string or unyt.unyt_quantity; required
            The reference energy of the system.
            It can be provided in the following forms:
            1) A string with the format of "value unit", for example "1 kJ/mol".
            2) A unyt.unyt_quantity object with the correct dimension. For
            example, unyt.unyt_quantity(1, "kJ/mol").

        """
        validated_energy = validate_ref_value(energy, u.dimensions.energy)
        self._reference_values["energy"] = validated_energy

    @reference_mass.setter
    def reference_mass(self, mass):
        """Set the reference mass of the system along with a unit of mass.

        Parameters
        ----------
        mass : string or unyt.unyt_quantity; required
            The reference mass of the system.
            It can be provided in the following forms:
            1) A string with the format of "value unit", for example "1 amu".
            2) A unyt.unyt_quantity object with the correct dimension. For
            example, unyt.unyt_quantity(1, "amu").

        """
        validated_mass = validate_ref_value(mass, u.dimensions.mass)
        self._reference_values["mass"] = validated_mass

    @reference_values.setter
    def reference_values(self, ref_value_dict):
        """Set all the reference values of the system at once as a dictionary.

        Parameters
        ----------
        ref_value_dict : dict; required
            A dictionary of reference values. The keys of the dictionary must
            be "length", "mass", and "energy". The values of the dictionary
            should follow the same format as the values of the reference
            length, mass, and energy.

        """
        ref_keys = ["length", "mass", "energy"]
        for k in ref_keys:
            if k not in ref_value_dict.keys():
                raise ValueError(f"Missing reference for {k}.")
            self.__setattr__(f"reference_{k}", ref_value_dict[k])

    @property
    def hoomd_snapshot(self):
<<<<<<< HEAD
        """The snapshot of the system in form of a HOOMD snapshot."""
        self._hoomd_snapshot = self._create_hoomd_snapshot()
=======
        if self._snap_refs != self.reference_values:
            self._hoomd_snapshot = self._create_hoomd_snapshot()
>>>>>>> ff3198ef
        return self._hoomd_snapshot

    @property
    def hoomd_forcefield(self):
<<<<<<< HEAD
        """List of HOOMD forces."""
        if self._force_field:
=======
        if self._ff_refs != self.reference_values and self._force_field:
>>>>>>> ff3198ef
            self._hoomd_forcefield = self._create_hoomd_forcefield()
        return self._hoomd_forcefield

    @property
    def target_box(self):
        """The target box size of the system in form of a numpy array.

        If reference length is set, the target box is in reduced units.

        Notes
        -----
        The `target_box` property can be passed to
        `hoomd_orgaics.base.Simulation.run_update_volume` method to reach the
        target density.

        """
        if self.reference_length:
            return self._target_box / self.reference_length.value
        else:
            return self._target_box

    def _remove_hydrogens(self):
        """Remove hydrogen atoms from the system.

        The masses and charges of the hydrogens are absorbed into
        the heavy atoms they were bonded to.

        """
        # Try by element first:
        hydrogens = [
            site
            for site in self.gmso_system.sites
            if site.element.atomic_number == 1
        ]
        # If none found by element; try by mass
        if len(hydrogens) == 0:
            hydrogens = [
                site
                for site in self.gmso_system.sites
                if site.mass.to("amu").value == 1.008
            ]
            if len(hydrogens) == 0:
                warnings.warn(
                    "Hydrogen atoms could not be found by element or mass"
                )
        for h in hydrogens:
            # Find bond and other site in bond, add mass and charge
            for bond in self.gmso_system.iter_connections_by_site(
                site=h, connections=["bonds"]
            ):
                for site in bond.connection_members:
                    if site is not h:
                        site.mass += h.mass
                        site.charge += h.charge
            self.gmso_system.remove_site(site=h)

    def _scale_charges(self):
        """Scale charges to net zero.

        If the net charge does not sum to zero after applying the forcefield,
        this method equally shifts negative charges and positive charges
        across all particles to reach a net charge of zero.

        """
        charges = np.array(
            [
                site.charge if site.charge else 0
                for site in self.gmso_system.sites
            ]
        )
        net_charge = sum(charges)
        abs_charge = sum(abs(charges))
        if abs_charge != 0:
            for site in self.gmso_system.sites:
                site.charge -= abs(site.charge if site.charge else 0) * (
                    net_charge / abs_charge
                )

    def to_gsd(self, file_name):
        """Write the system's `hoomd_snapshot` to a GSD file."""
        with gsd.hoomd.open(file_name, "wb") as traj:
            traj.append(self.hoomd_snapshot)

    def _convert_to_gmso(self):
        """Convert the mbuild system to a gmso system."""
        topology = from_mbuild(self.system)
        topology.identify_connections()
        return topology

    def _create_hoomd_forcefield(self):
        """Create a list of HOOMD forces."""
        force_list = []
        ff, refs = to_hoomd_forcefield(
            top=self.gmso_system,
            r_cut=self.r_cut,
            auto_scale=self.auto_scale,
            base_units=self._reference_values
            if self._reference_values
            else None,
        )
        for force in ff:
            force_list.extend(ff[force])
        self._ff_refs = self._reference_values.copy()
        return force_list

    def _create_hoomd_snapshot(self):
        """Create a HOOMD snapshot."""
        snap, refs = to_gsd_snapshot(
            top=self.gmso_system,
            auto_scale=self.auto_scale,
            base_units=self._reference_values
            if self._reference_values
            else None,
        )
        self._snap_refs = self._reference_values.copy()
        return snap

    def _apply_forcefield(self):
        """Apply the forcefield to the system."""
        self.gmso_system = apply(
            self.gmso_system,
            self._gmso_forcefields_dict,
            identify_connections=True,
            speedup_by_moltag=True,
            speedup_by_molgraph=False,
        )
        if self.remove_charges:
            for site in self.gmso_system.sites:
                site.charge = 0
        if self.scale_charges and not self.remove_charges:
            self._scale_charges()
        epsilons = [
            s.atom_type.parameters["epsilon"] for s in self.gmso_system.sites
        ]
        sigmas = [
            s.atom_type.parameters["sigma"] for s in self.gmso_system.sites
        ]
        masses = [s.mass for s in self.gmso_system.sites]

        energy_scale = np.max(epsilons) if self.auto_scale else 1.0
        length_scale = np.max(sigmas) if self.auto_scale else 1.0
        mass_scale = np.max(masses) if self.auto_scale else 1.0

        self._reference_values["energy"] = energy_scale * epsilons[0].unit_array
        self._reference_values["length"] = length_scale * sigmas[0].unit_array
        self._reference_values["mass"] = mass_scale * masses[0].unit_array

    def set_target_box(
        self, x_constraint=None, y_constraint=None, z_constraint=None
    ):
        """Set the target box size of the system.

        If no constraints are set, the target box is cubic.
        Setting constraints will hold those box vectors
        constant and adjust others to match the target density.

        Parameters
        ----------
        x_constraint : float, optional, defualt=None
            Fixes the box length (nm) along the x axis.
        y_constraint : float, optional, default=None
            Fixes the box length (nm) along the y axis.
        z_constraint : float, optional, default=None
            Fixes the box length (nm) along the z axis.

        """
        if not any([x_constraint, y_constraint, z_constraint]):
            Lx = Ly = Lz = self._calculate_L()
        else:
            constraints = np.array([x_constraint, y_constraint, z_constraint])
            fixed_L = constraints[np.not_equal(constraints, None).nonzero()]
            # Conv from nm to cm for _calculate_L
            fixed_L *= 1e-7
            L = self._calculate_L(fixed_L=fixed_L)
            constraints[np.equal(constraints, None).nonzero()] = L
            Lx, Ly, Lz = constraints

        self._target_box = np.array([Lx, Ly, Lz])

    def visualize(self):
        """Visualize the system."""
        if self.system:
            self.system.visualize().show()
        else:
            raise ValueError(
                "The initial configuraiton has not been created yet."
            )

    def _calculate_L(self, fixed_L=None):
        """Calculate the box length.

        Calculate the required box length(s) given the mass of a system and
        the target density.
        Box edge length constraints can be set by set_target_box().
        If constraints are set, this will solve for the required
        lengths of the remaining non-constrained edges to match
        the target density.

        Parameters
        ----------
        fixed_L : np.array, optional, defualt=None
            Array of fixed box lengths to be accounted for when solving for L.

        """
        mass_quantity = u.unyt_quantity(self.mass, u.g / u.mol).to("g")
        density_quantity = u.unyt_quantity(self.density, u.g / u.cm**3)
        if fixed_L is not None:
            fixed_L = u.unyt_array(fixed_L, u.cm)
        L = calculate_box_length(
            mass_quantity, density_quantity, fixed_L=fixed_L
        )
        return L.to("nm").value


class Pack(System):
    """Uses PACKMOL via mbuild.packing.fill_box.

    The box used for packing is expanded to allow PACKMOL
    to more easily place all the molecules.

    Parameters
    ----------
    packing_expand_factor : int; optional, default 5
        The factor by which to expand the box for packing.
    edge : float; optional, default 0.2
        The space (nm) between the edge of the box and the molecules.


    .. warning::

        Note that the default `packing_expand_factor` for pack is 5, which means
        that the box density will not be the same as the specified density. This is
        because in some cases PACKMOL will not be able to fit all the molecules
        into the box if the target box is too small, therefore, we need to expand
        the box by a factor (default:5) to allow PACKMOL to fit all the molecules.

        In order to get the specified density there are two options:

        #. set the `packing_expand_factor` to 1, which will not expand the box. \
        However, this may result in PACKMOL errors if the box is too small.
        #. Update the box volume after creating the simulation object to the target \
        box length. This property is called `target_box`.

    """

    def __init__(
        self,
        molecules,
        density: float,
        r_cut: float,
        force_field=None,
        auto_scale=False,
        remove_hydrogens=False,
        remove_charges=False,
        scale_charges=False,
        base_units=dict(),
        packing_expand_factor=5,
        edge=0.2,
    ):
        self.packing_expand_factor = packing_expand_factor
        self.edge = edge
        super(Pack, self).__init__(
            molecules=molecules,
            density=density,
            force_field=force_field,
            r_cut=r_cut,
            auto_scale=auto_scale,
            remove_hydrogens=remove_hydrogens,
            remove_charges=remove_charges,
            scale_charges=scale_charges,
            base_units=base_units,
        )

    def _build_system(self):
        self.set_target_box()
        system = mb.packing.fill_box(
            compound=self.all_molecules,
            n_compounds=[1 for i in self.all_molecules],
            box=list(self._target_box * self.packing_expand_factor),
            overlap=0.2,
            edge=self.edge,
        )
        return system


class Lattice(System):
    """Places the molecules in a lattice configuration.

    Assumes two molecules per unit cell.

    Parameters
    ----------
    x : float; required
        The distance (nm) between lattice points in the x direction.
    y : float; required
        The distance (nm) between lattice points in the y direction.
    n : int; required
        The number of times to repeat the unit cell in x and y.
    lattice_vector : array-like
        The vector between points in the unit cell.

    """

    def __init__(
        self,
        molecules,
        density: float,
        r_cut: float,
        x: float,
        y: float,
        n: int,
        basis_vector=[0.5, 0.5, 0],
        force_field=None,
        auto_scale=False,
        remove_hydrogens=False,
        remove_charges=False,
        scale_charges=False,
        base_units=dict(),
    ):
        self.x = x
        self.y = y
        self.n = n
        self.basis_vector = basis_vector
        super(Lattice, self).__init__(
            molecules=molecules,
            density=density,
            force_field=force_field,
            r_cut=r_cut,
            auto_scale=auto_scale,
            remove_hydrogens=remove_hydrogens,
            remove_charges=remove_charges,
            scale_charges=scale_charges,
            base_units=base_units,
        )

    def _build_system(self):
        next_idx = 0
        system = mb.Compound()
        for i in range(self.n):
            layer = mb.Compound()
            for j in range(self.n):
                try:
                    comp1 = self.all_molecules[next_idx]
                    comp2 = self.all_molecules[next_idx + 1]
                    comp2.translate(self.basis_vector)
                    # TODO: what if comp1 and comp2 have different names?
                    unit_cell = mb.Compound(
                        subcompounds=[comp1, comp2], name=comp1.name
                    )
                    unit_cell.translate((0, self.y * j, 0))
                    layer.add(unit_cell)
                    next_idx += 2
                except IndexError:
                    pass
            layer.translate((self.x * i, 0, 0))
            system.add(layer)
        bounding_box = system.get_boundingbox()
        # Add lattice constants to box lengths to account for boundaries
        x_len = bounding_box.lengths[0] + self.x
        y_len = bounding_box.lengths[1] + self.y
        z_len = bounding_box.lengths[2] + 0.2
        self.set_target_box(x_constraint=x_len, y_constraint=y_len)
        # Center the lattice in its box
        system.box = mb.box.Box(np.array([x_len, y_len, z_len]))
        system.translate_to(
            (system.box.Lx / 2, system.box.Ly / 2, system.box.Lz / 2)
        )
        return system<|MERGE_RESOLUTION|>--- conflicted
+++ resolved
@@ -66,7 +66,7 @@
         Set to true to scale charges to net zero.
     base_units : dict; optional, default={}
         Dictionary of base units to use for scaling.
-        Dictionary keys are "length", "mass", and "energy". Values should be a
+        Dictionary keys are "length", "mass", and "energy". Values should be an
         unyt array of the desired base unit.
 
     """
@@ -313,23 +313,15 @@
 
     @property
     def hoomd_snapshot(self):
-<<<<<<< HEAD
         """The snapshot of the system in form of a HOOMD snapshot."""
-        self._hoomd_snapshot = self._create_hoomd_snapshot()
-=======
         if self._snap_refs != self.reference_values:
             self._hoomd_snapshot = self._create_hoomd_snapshot()
->>>>>>> ff3198ef
         return self._hoomd_snapshot
 
     @property
     def hoomd_forcefield(self):
-<<<<<<< HEAD
         """List of HOOMD forces."""
-        if self._force_field:
-=======
         if self._ff_refs != self.reference_values and self._force_field:
->>>>>>> ff3198ef
             self._hoomd_forcefield = self._create_hoomd_forcefield()
         return self._hoomd_forcefield
 
@@ -561,17 +553,18 @@
     .. warning::
 
         Note that the default `packing_expand_factor` for pack is 5, which means
-        that the box density will not be the same as the specified density. This is
-        because in some cases PACKMOL will not be able to fit all the molecules
-        into the box if the target box is too small, therefore, we need to expand
-        the box by a factor (default:5) to allow PACKMOL to fit all the molecules.
+        that the box density will not be the same as the specified density.
+        This is because in some cases PACKMOL will not be able to fit all the
+        molecules into the box if the target box is too small, therefore, we
+        need to expand the box by a factor (default:5) to allow PACKMOL to fit
+        all the molecules.
 
         In order to get the specified density there are two options:
 
-        #. set the `packing_expand_factor` to 1, which will not expand the box. \
+        #. set the `packing_expand_factor` to 1, which will not expand the box.
         However, this may result in PACKMOL errors if the box is too small.
-        #. Update the box volume after creating the simulation object to the target \
-        box length. This property is called `target_box`.
+        #. Update the box volume after creating the simulation object to the
+        target box length. This property is called `target_box`.
 
     """
 
