import itertools
import os.path
import random
from typing import List

import mbuild as mb
from gmso.external.convert_mbuild import from_mbuild, to_mbuild
from gmso.core.topology import Topology
from grits import CG_Compound
from mbuild.lib.recipes import Polymer as mbPolymer

from hoomd_polymers.utils import check_return_iterable
from hoomd_polymers.utils.base_types import FF_Types
from hoomd_polymers.utils.exceptions import MoleculeLoadError
from hoomd_polymers.utils.ff_utils import find_xml_ff, apply_xml_ff, \
    _validate_hoomd_ff


class Molecule:
    def __init__(self, num_mols, force_field=None, smiles=None, file=None,
                 compound=None):
        self.n_mols = num_mols
        self.force_field = force_field
        self.smiles = smiles
        self.file = file
        self.compound = compound
        self._mapping = None
        self._mb_molecule = self._load()
        self._molecules = []
        self._cg_molecules = []
        self._generate()
        self.gmso_molecule = self._convert_to_gmso(self._molecules[0])
        self._identify_topology_information(self.gmso_molecule)
        if self.force_field:
            self._validate_force_field()

    @property
    def molecules(self):
        """List of all instances of the molecule"""
        if self._cg_molecules:
            return self._cg_molecules
        return self._molecules

    @property
    def mapping(self):
        """Dictionary of particle index to bead mapping"""
        return self._mapping

    @mapping.setter
    def mapping(self, mapping_array):
        self._mapping = mapping_array

    @property
    def n_particles(self):
        n_particles = 0
        for molecule in self.molecules:
            n_particles += molecule.n_particles
        return n_particles

    @property
    def n_bonds(self):
        n_bonds = 0
        for molecule in self.molecules:
            n_bonds += molecule.n_bonds
        return n_bonds

    @property
    def topology_information(self):
        topology_information = dict()
        topology_information["particle_types"] = self.particle_types
        topology_information["hydrogen_types"] = self.hydrogen_types
        topology_information["particle_charge"] = self.particle_charge
        topology_information["particle_typeid"] = self.particle_typeid
        topology_information["pair_types"] = self.pairs
        topology_information["bond_types"] = self.bond_types
        topology_information["angle_types"] = self.angle_types
        topology_information["dihedral_types"] = self.dihedral_types
        topology_information["improper_types"] = self.improper_types
        return topology_information

    def coarse_grain(self, beads=None):
        for comp in self.molecules:
            cg_comp = CG_Compound(comp, beads=beads)
            if cg_comp.mapping:
                self._cg_molecules.append(cg_comp)
            else:
                raise ValueError("Unable to coarse grain the molecule. "
                                 "Please check the bead types.")
        if self._cg_molecules:
            self.gmso_molecule = self._convert_to_gmso(self._cg_molecules[0])
            self._identify_topology_information(self.gmso_molecule)

    def _load(self):
        if self.compound:
            if isinstance(self.compound, mb.Compound):
                return self.compound
            if isinstance(self.compound, Topology):
                return to_mbuild(self.compound)
            else:
                raise MoleculeLoadError(
                    msg=f"Unsupported compound type {type(self.compound)}. "
                        f"Supported compound types are: {str(mb.Compound)}")
        if self.file:
            if isinstance(self.file, str) and os.path.isfile(self.file):
                return mb.load(self.file)
            else:
                raise MoleculeLoadError(
                    msg=f"Unable to load the molecule from file {self.file}.")

        if self.smiles:
            if isinstance(self.smiles, str):
                return mb.load(self.smiles, smiles=True)
            else:
                raise MoleculeLoadError(
                    msg=f"Unable to load the molecule from smiles "
                        f"{self.smiles}.")

    def _generate(self):
        for i in range(self.n_mols):
            self._molecules.append(self._mb_molecule)

    def _convert_to_gmso(self, mb_molecule):
        topology = from_mbuild(mb_molecule)
        topology.identify_connections()
        return topology

    def _identify_particle_information(self, gmso_molecule):
        self.particle_types = []
        self.hydrogen_types = []
        self.particle_typeid = []
        self.particle_charge = []
        for site in gmso_molecule.sites:
            p_name = getattr(site.atom_type, "name", None) or site.name
            if p_name not in self.particle_types:
                self.particle_types.append(p_name)
<<<<<<< HEAD
            if site.element:
                if site.element.atomic_number == 1 and p_name not in self.hydrogen_types:
                    self.hydrogen_types.append(p_name)
=======
            if site.element and site.element.atomic_number == 1 and \
                    p_name not in self.hydrogen_types:
                self.hydrogen_types.append(p_name)
>>>>>>> 0df05b0e
            self.particle_typeid.append(self.particle_types.index(p_name))
            self.particle_charge.append(
                site.charge.to_value() if site.charge else 0)

    def _identify_pairs(self, particle_types):
        self.pairs = set(
            itertools.combinations_with_replacement(particle_types, 2))

    def _identify_bond_types(self, gmso_molecule):
        self.bond_types = set()
        for bond in gmso_molecule.bonds:
            p1_name = getattr(bond.connection_members[0].atom_type, "name",
                              None) or bond.connection_members[0].name
            p2_name = getattr(bond.connection_members[1].atom_type, "name",
                              None) or bond.connection_members[1].name
            bond_connections = [p1_name, p2_name]
            if not tuple(bond_connections[::-1]) in self.bond_types:
                self.bond_types.add(tuple(bond_connections))

    def _identify_angle_types(self, gmso_molecule):
        self.angle_types = set()
        for angle in gmso_molecule.angles:
            p1_name = getattr(angle.connection_members[0].atom_type, "name",
                              None) or angle.connection_members[0].name
            p2_name = getattr(angle.connection_members[1].atom_type, "name",
                              None) or angle.connection_members[1].name
            p3_name = getattr(angle.connection_members[2].atom_type, "name",
                              None) or angle.connection_members[2].name
            angle_connections = [p1_name, p2_name, p3_name]
            if not tuple(angle_connections[::-1]) in self.angle_types:
                self.angle_types.add(tuple(angle_connections))

    def _identify_dihedral_types(self, gmso_molecule):
        self.dihedral_types = set()
        for dihedral in gmso_molecule.dihedrals:
            p1_name = getattr(dihedral.connection_members[0].atom_type, "name",
                              None) or dihedral.connection_members[0].name
            p2_name = getattr(dihedral.connection_members[1].atom_type, "name",
                              None) or dihedral.connection_members[1].name
            p3_name = getattr(dihedral.connection_members[2].atom_type, "name",
                              None) or dihedral.connection_members[2].name
            p4_name = getattr(dihedral.connection_members[3].atom_type, "name",
                              None) or dihedral.connection_members[3].name
            dihedral_connections = [p1_name, p2_name, p3_name, p4_name]
            if not tuple(dihedral_connections[::-1]) in self.dihedral_types:
                self.dihedral_types.add(tuple(dihedral_connections))

    def _identify_improper_types(self, gmso_molecule):
        self.improper_types = set()
        for improper in gmso_molecule.impropers:
            p1_name = getattr(improper.connection_members[0].atom_type, "name",
                              None) or improper.connection_members[0].name
            p2_name = getattr(improper.connection_members[1].atom_type, "name",
                              None) or improper.connection_members[1].name
            p3_name = getattr(improper.connection_members[2].atom_type, "name",
                              None) or improper.connection_members[2].name
            p4_name = getattr(improper.connection_members[3].atom_type, "name",
                              None) or improper.connection_members[3].name
            improper_connections = [p1_name, p2_name, p3_name, p4_name]
            if not tuple(improper_connections[::-1]) in self.improper_types:
                self.improper_types.add(tuple(improper_connections))

    def _identify_topology_information(self, gmso_molecule):
        self._identify_particle_information(gmso_molecule)
        self._identify_pairs(self.particle_types)
        self._identify_bond_types(gmso_molecule)
        self._identify_angle_types(gmso_molecule)
        self._identify_dihedral_types(gmso_molecule)
        self._identify_improper_types(gmso_molecule)

    def _validate_force_field(self):
        self.ff_type = None
        if isinstance(self.force_field, str):
            ff_xml_path, ff_type = find_xml_ff(self.force_field)
            self.ff_type = ff_type
            self.gmso_molecule = apply_xml_ff(ff_xml_path, self.gmso_molecule)
            # Update topology information from typed gmso after applying ff.
            self._identify_topology_information(self.gmso_molecule)
        elif isinstance(self.force_field, List):
            _validate_hoomd_ff(self.force_field, self.topology_information)
            self.ff_type = FF_Types.Hoomd

    def assign_mol_name(self, name):
        for mol in self.molecules:
            mol.name = name


class Polymer(Molecule):
    def __init__(
            self,
            lengths,
            num_mols,
            smiles=None,
            file=None,
            force_field=None,
            bond_indices=None,
            bond_length=None,
            bond_orientation=None,
            **kwargs
    ):
        self.lengths = check_return_iterable(lengths)
        self.bond_indices = bond_indices
        self.bond_length = bond_length
        self.bond_orientation = bond_orientation
        num_mols = check_return_iterable(num_mols)
        if len(num_mols) != len(self.lengths):
            raise ValueError("Number of molecules and lengths must be equal.")
        super(Polymer, self).__init__(
            num_mols=num_mols,
            smiles=smiles,
            file=file,
            force_field=force_field,
            **kwargs
        )

    @property
    def monomer(self):
        return self._mb_molecule

    def _build(self, length):
        chain = mbPolymer()
        chain.add_monomer(
            self.monomer,
            indices=self.bond_indices,
            separation=self.bond_length,
            orientation=self.bond_orientation
        )
        chain.build(n=length, sequence="A")
        return chain

    def _generate(self):
        for idx, length in enumerate(self.lengths):
            for i in range(self.n_mols[idx]):
                mol = self._build(length=length)
                self._molecules.append(mol)


class CoPolymer(Molecule):
    """Builds a polymer consisting of two monomer types.
    
    Parameters
    ----------
    monomer_A : hoomd_polymers.molecules.Polymer; required
        Class of the A-type monomer
    monomer_B : hoomd_polymers.molecules.Polymer: required
        Class of the B-type monomer
    length : int; required
        The total number of monomers in the molecule
    sequence : str; optional; default None
        Manually define the sequence of 'A' and 'B' monomers.
        Leave as None if generating random sequences.
        Example: sequence = "AABAABAAB"
    random_sequence : bool; optional; default False
        Creates a random 'A' 'B' sequence as a function
        of the AB_ratio.
    AB_ratio : float; optional; default 0.50
        The relative weight of A to B monomer types.
        Used when generating random sequences.
    seed : int; optional; default 24
        Set the seed used when generating random sequences
    """

    def __init__(
            self,
            monomer_A,
            monomer_B,
            lengths,
            num_mols,
            force_field=None,
            sequence=None,
            random_sequence=False,
            AB_ratio=0.50,
            seed=24
    ):
        self.lengths = check_return_iterable(lengths)
        self.monomer_A = monomer_A(lengths=[1], num_mols=[1])
        self.monomer_B = monomer_B(lengths=[1], num_mols=[1])
        num_mols = check_return_iterable(num_mols)
        if len(num_mols) != len(self.lengths):
            raise ValueError("Number of molecules and lengths must be equal.")
        self.sequence = sequence
        self.random_sequence = random_sequence
        self.AB_ratio = AB_ratio
        self.seed = seed
        self._A_count = 0
        self._B_count = 0
        self.smiles = [self.monomer_A.smiles, self.monomer_B.smiles]
        self.file = [self.monomer_A.file, self.monomer_B.file]
        random.seed(self.seed)
        super(CoPolymer, self).__init__(
            num_mols=num_mols,
            smiles=self.smiles,
            file=self.file,
            force_field=force_field
        )

    @property
    def A_ratio(self):
        return self._A_count / (self._A_count + self._B_count)

    @property
    def B_ratio(self):
        return self._B_count / (self._A_count + self._B_count)

    def _build(self, length, sequence):
        chain = mbPolymer()
        chain.add_monomer(
            self.monomer_A.monomer,
            indices=self.monomer_A.bond_indices,
            orientation=self.monomer_A.bond_orientation,
            separation=self.monomer_A.bond_length
        )
        chain.add_monomer(
            self.monomer_B.monomer,
            indices=self.monomer_B.bond_indices,
            orientation=self.monomer_B.bond_orientation,
            separation=self.monomer_B.bond_length
        )
        chain.build(n=length, sequence=sequence)
        return chain

    def _load(self):
        return None

    def _generate(self):
        for idx, length in enumerate(self.lengths):
            for i in range(self.n_mols[idx]):
                if self.random_sequence:
                    sequence = random.choices(
                        ["A", "B"],
                        [self.AB_ratio, 1 - self.AB_ratio],
                        k=length
                    )
                    self._A_count += sequence.count("A")
                    self._B_count += sequence.count("B")
                    _length = 1
                else:
                    sequence = self.sequence
                    _length = length
                mol = self._build(length=_length, sequence=sequence)
                self._molecules.append(mol)<|MERGE_RESOLUTION|>--- conflicted
+++ resolved
@@ -133,15 +133,9 @@
             p_name = getattr(site.atom_type, "name", None) or site.name
             if p_name not in self.particle_types:
                 self.particle_types.append(p_name)
-<<<<<<< HEAD
-            if site.element:
-                if site.element.atomic_number == 1 and p_name not in self.hydrogen_types:
-                    self.hydrogen_types.append(p_name)
-=======
             if site.element and site.element.atomic_number == 1 and \
                     p_name not in self.hydrogen_types:
                 self.hydrogen_types.append(p_name)
->>>>>>> 0df05b0e
             self.particle_typeid.append(self.particle_types.index(p_name))
             self.particle_charge.append(
                 site.charge.to_value() if site.charge else 0)
